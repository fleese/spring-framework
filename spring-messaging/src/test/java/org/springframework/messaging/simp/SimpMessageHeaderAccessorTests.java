/*
 * Copyright 2002-2019 the original author or authors.
 *
 * Licensed under the Apache License, Version 2.0 (the "License");
 * you may not use this file except in compliance with the License.
 * You may obtain a copy of the License at
 *
 *      https://www.apache.org/licenses/LICENSE-2.0
 *
 * Unless required by applicable law or agreed to in writing, software
 * distributed under the License is distributed on an "AS IS" BASIS,
 * WITHOUT WARRANTIES OR CONDITIONS OF ANY KIND, either express or implied.
 * See the License for the specific language governing permissions and
 * limitations under the License.
 */

package org.springframework.messaging.simp;

import java.security.Principal;
import java.util.Collections;
import java.util.function.Consumer;

import org.junit.Test;

<<<<<<< HEAD
import static org.assertj.core.api.Assertions.assertThat;
=======
import static org.junit.Assert.*;
import static org.mockito.Mockito.mock;
>>>>>>> 4e6e47b7

/**
 * Unit tests for SimpMessageHeaderAccessor.
 *
 * @author Rossen Stoyanchev
 */
public class SimpMessageHeaderAccessorTests {


	@Test
	public void getShortLogMessage() {
		assertThat(SimpMessageHeaderAccessor.create().getShortLogMessage("p")).isEqualTo("MESSAGE session=null payload=p");
	}

	@Test
	public void getLogMessageWithValuesSet() {
		SimpMessageHeaderAccessor accessor = SimpMessageHeaderAccessor.create();
		accessor.setDestination("/destination");
		accessor.setSubscriptionId("subscription");
		accessor.setSessionId("session");
		accessor.setUser(new TestPrincipal("user"));
		accessor.setSessionAttributes(Collections.<String, Object>singletonMap("key", "value"));

		assertThat(accessor.getShortLogMessage("p")).isEqualTo(("MESSAGE destination=/destination subscriptionId=subscription " +
				"session=session user=user attributes[1] payload=p"));
	}

	@Test
	public void getDetailedLogMessageWithValuesSet() {
		SimpMessageHeaderAccessor accessor = SimpMessageHeaderAccessor.create();
		accessor.setDestination("/destination");
		accessor.setSubscriptionId("subscription");
		accessor.setSessionId("session");
		accessor.setUser(new TestPrincipal("user"));
		accessor.setSessionAttributes(Collections.<String, Object>singletonMap("key", "value"));
		accessor.setNativeHeader("nativeKey", "nativeValue");

		assertThat(accessor.getDetailedLogMessage("p")).isEqualTo(("MESSAGE destination=/destination subscriptionId=subscription " +
				"session=session user=user attributes={key=value} nativeHeaders=" +
				"{nativeKey=[nativeValue]} payload=p"));
	}

	@Test
	public void userChangeCallback() {
		UserCallback userCallback = new UserCallback();
		SimpMessageHeaderAccessor accessor = SimpMessageHeaderAccessor.create();
		accessor.setUserChangeCallback(userCallback);

		Principal user1 = mock(Principal.class);
		accessor.setUser(user1);
		assertEquals(user1, userCallback.getUser());

		Principal user2 = mock(Principal.class);
		accessor.setUser(user2);
		assertEquals(user2, userCallback.getUser());
	}


	private static class UserCallback implements Consumer<Principal> {

		private Principal user;


		public Principal getUser() {
			return this.user;
		}

		@Override
		public void accept(Principal principal) {
			this.user = principal;
		}
	}

}<|MERGE_RESOLUTION|>--- conflicted
+++ resolved
@@ -22,12 +22,8 @@
 
 import org.junit.Test;
 
-<<<<<<< HEAD
 import static org.assertj.core.api.Assertions.assertThat;
-=======
-import static org.junit.Assert.*;
 import static org.mockito.Mockito.mock;
->>>>>>> 4e6e47b7
 
 /**
  * Unit tests for SimpMessageHeaderAccessor.
@@ -39,7 +35,8 @@
 
 	@Test
 	public void getShortLogMessage() {
-		assertThat(SimpMessageHeaderAccessor.create().getShortLogMessage("p")).isEqualTo("MESSAGE session=null payload=p");
+		assertThat(SimpMessageHeaderAccessor.create().getShortLogMessage("p"))
+				.isEqualTo("MESSAGE session=null payload=p");
 	}
 
 	@Test
@@ -51,8 +48,9 @@
 		accessor.setUser(new TestPrincipal("user"));
 		accessor.setSessionAttributes(Collections.<String, Object>singletonMap("key", "value"));
 
-		assertThat(accessor.getShortLogMessage("p")).isEqualTo(("MESSAGE destination=/destination subscriptionId=subscription " +
-				"session=session user=user attributes[1] payload=p"));
+		assertThat(accessor.getShortLogMessage("p"))
+				.isEqualTo(("MESSAGE destination=/destination subscriptionId=subscription " +
+						"session=session user=user attributes[1] payload=p"));
 	}
 
 	@Test
@@ -65,9 +63,10 @@
 		accessor.setSessionAttributes(Collections.<String, Object>singletonMap("key", "value"));
 		accessor.setNativeHeader("nativeKey", "nativeValue");
 
-		assertThat(accessor.getDetailedLogMessage("p")).isEqualTo(("MESSAGE destination=/destination subscriptionId=subscription " +
-				"session=session user=user attributes={key=value} nativeHeaders=" +
-				"{nativeKey=[nativeValue]} payload=p"));
+		assertThat(accessor.getDetailedLogMessage("p"))
+				.isEqualTo(("MESSAGE destination=/destination subscriptionId=subscription " +
+						"session=session user=user attributes={key=value} nativeHeaders=" +
+						"{nativeKey=[nativeValue]} payload=p"));
 	}
 
 	@Test
@@ -78,11 +77,11 @@
 
 		Principal user1 = mock(Principal.class);
 		accessor.setUser(user1);
-		assertEquals(user1, userCallback.getUser());
+		assertThat(userCallback.getUser()).isEqualTo(user1);
 
 		Principal user2 = mock(Principal.class);
 		accessor.setUser(user2);
-		assertEquals(user2, userCallback.getUser());
+		assertThat(userCallback.getUser()).isEqualTo(user2);
 	}
 
 
